--- conflicted
+++ resolved
@@ -1,12 +1,9 @@
 use bitcoin::blockdata::transaction::Transaction;
 use bitcoin::consensus::encode::{deserialize, serialize};
+use bitcoin::hash_types::Txid;
+use bitcoin::util::hash::BitcoinHash;
 use bitcoin_hashes::hex::{FromHex, ToHex};
-<<<<<<< HEAD
-use bitcoin_hashes::sha256d::Hash as Sha256dHash;
-use bitcoin_hashes::Hash;
-=======
 use bitcoin_hashes::{sha256d::Hash as Sha256dHash, Hash};
->>>>>>> 366dfa02
 use error_chain::ChainedError;
 use hex;
 use serde_json::{from_str, Value};
@@ -95,11 +92,8 @@
         stream: TcpStream,
         addr: SocketAddr,
         stats: Arc<Stats>,
-<<<<<<< HEAD
         script_hashes: HashMap<Sha256dHash, Value>,
-=======
         relayfee: f64,
->>>>>>> 366dfa02
     ) -> Connection {
         let mut conn = Connection {
             query,
@@ -109,16 +103,13 @@
             addr,
             chan: SyncChannel::new(10),
             stats,
-<<<<<<< HEAD
+            relayfee,
         };
 
         let now = Instant::now();
         for script_hash in script_hashes.keys() {
             conn.on_scripthash_change(script_hash.into_inner(), None)
                 .expect("Failed while comparing status hashes");
-=======
-            relayfee,
->>>>>>> 366dfa02
         }
         debug!("Connection::run, comparing status hashes took {} seconds", now.elapsed().as_secs());
 
@@ -227,13 +218,9 @@
     }
 
     fn blockchain_scripthash_subscribe(&mut self, params: &[Value]) -> Result<Value> {
-<<<<<<< HEAD
-        let script_hash = hash_from_value(params.get(0)).chain_err(|| "bad script_hash")?;
-        debug!("blockchain_scripthash_subscribe: script_hash = {}", script_hash);
-=======
         let script_hash =
             hash_from_value::<Sha256dHash>(params.get(0)).chain_err(|| "bad script_hash")?;
->>>>>>> 366dfa02
+        debug!("blockchain_scripthash_subscribe: script_hash = {}", script_hash);
         let status = self.query.status(&script_hash[..])?;
         let result = status.hash().map_or(Value::Null, |h| json!(hex::encode(h)));
         self.script_hashes.insert(script_hash, result.clone());
@@ -557,7 +544,6 @@
             for msg in notification.receiver().iter() {
                 let mut senders = senders.lock().unwrap();
                 match msg {
-<<<<<<< HEAD
                     Notification::ScriptHashChange(hash, txid) => {
                         for sender in senders.split_off(0) {
                             if let Err(TrySendError::Disconnected(_)) =
@@ -570,18 +556,13 @@
                     }
                     Notification::ChainTipChange(hash) => {
                         for sender in senders.split_off(0) {
-=======
-                    Notification::Periodic => {
-                        senders.retain(|sender| {
->>>>>>> 366dfa02
                             if let Err(TrySendError::Disconnected(_)) =
                                 sender.try_send(Message::ChainTipChange(hash.clone()))
                             {
-                                false // drop disconnected clients
-                            } else {
-                                true
+                                continue;
                             }
-                        })
+                            senders.push(sender);
+                        }
                     }
                     Notification::Exit => acceptor.send(None).unwrap(), // mark acceptor as done
                 }
@@ -641,25 +622,15 @@
                 let (garbage_sender, garbage_receiver) = crossbeam_channel::unbounded();
 
                 while let Some((stream, addr)) = acceptor.receiver().recv().unwrap() {
-<<<<<<< HEAD
-                    let query = query.clone();
-                    let senders = senders.clone();
-                    let stats = stats.clone();
-                    let script_hashes = subscribed_script_hashes.clone();
-                    children.push(spawn_thread("peer", move || {
-                        info!("[{}] connected peer", addr);
-                        let conn = Connection::new(query, stream, addr, stats, script_hashes);
-=======
-                    // explicitely scope the shadowed variables for the new thread
                     let query = Arc::clone(&query);
                     let senders = Arc::clone(&senders);
                     let stats = Arc::clone(&stats);
                     let garbage_sender = garbage_sender.clone();
+                    let script_hashes = subscribed_script_hashes.clone();
 
                     let spawned = spawn_thread("peer", move || {
                         info!("[{}] connected peer", addr);
-                        let conn = Connection::new(query, stream, addr, stats, relayfee);
->>>>>>> 366dfa02
+                        let conn = Connection::new(query, stream, addr, stats, script_hashes, relayfee);
                         senders.lock().unwrap().push(conn.chan.sender());
                         conn.run();
                         info!("[{}] disconnected peer", addr);
@@ -698,9 +669,9 @@
     /// When `notify_inputs` is set, we also notify scripthashes that are spent from.
     fn try_notify_subscriptions_for_tx(
         &self,
-        txid: &Sha256dHash,
-        mut blockhash: Option<Sha256dHash>,
-        notified: &mut HashSet<Sha256dHash>,
+        txid: &Txid,
+        block_height: Option<u32>,
+        notified: &mut HashSet<Txid>,
         notify_inputs: bool,
     ) -> Result<()> {
         if notified.contains(txid) {
@@ -708,14 +679,7 @@
         }
         notified.insert(txid.clone());
 
-        if blockhash.is_none() {
-            match self.query.lookup_confirmed_blockhash(txid, None) {
-                Ok(hash) => blockhash = hash,
-                Err(err) => trace!("Failed to lookup blockhash for {}: {}", txid, err),
-            };
-        }
-
-        let txn = self.query.load_txn(txid, blockhash)?;
+        let txn = self.query.load_txn(txid, block_height)?;
 
         let scripthashes: Vec<FullHash> = txn
             .output
@@ -734,7 +698,7 @@
                 if txin.previous_output.is_null() {
                     continue;
                 }
-                let id: &Sha256dHash = &txin.previous_output.txid;
+                let id: &Txid = &txin.previous_output.txid;
 
                 if let Err(e) = self.try_notify_subscriptions_for_tx(id, None, notified, false) {
                     trace!("failed to load input transaction {}: {}", id, e);
@@ -748,11 +712,11 @@
     pub fn notify_scripthash_subscriptions(
         &self,
         changed_headers: &Vec<HeaderEntry>,
-        changed_mempool_txs: HashSet<Sha256dHash>,
+        changed_mempool_txs: HashSet<Txid>,
     ) {
         // Keep track of which txs have been notified, so we don't spend time
         // notifying them twice.
-        let mut notified: HashSet<Sha256dHash> = HashSet::new();
+        let mut notified: HashSet<Txid> = HashSet::new();
 
         for txid in changed_mempool_txs {
             if let Err(e) = self.try_notify_subscriptions_for_tx(&txid, None, &mut notified, true) {
@@ -761,11 +725,12 @@
         }
 
         for header in changed_headers {
-            let blockhash = header.hash();
+            let blockhash = header.header().bitcoin_hash();
+            let blockheight = header.height();
             let res = self.query.with_blocktxids(&blockhash, |txid| {
                 if let Err(e) = self.try_notify_subscriptions_for_tx(
                     &txid,
-                    Some(*blockhash),
+                    Some(blockheight as u32),
                     &mut notified,
                     true,
                 ) {
