<<<<<<< HEAD
=======
# 0.8.3 (30 Jan 2020)

* Fix memory leak (@champo)

# 0.8.2 (6 Dec 2019)

* Downgrade rust-rocksdb to 0.12.2 (https://github.com/romanz/electrs/issues/193)

# 0.8.1 (20 Nov 2019)

* Allow setting `--cookie-file` path via configuration (@Kixunil)
* Bump rust-rocksdb to 0.13.0, using RockDB 6.2.4

>>>>>>> 366dfa02
# 0.8.0 (28 Oct 2019)

* Use `configure_me` instead of `clap` to support config files, environment variables and man pages (@Kixunil)
* Don't accept `--cookie` via CLI arguments (@Kixunil)
* Define cache size in MB instead of number of elements (@dagurval)
* Support Rust >=1.34 (for Debian)
* Bump rust-rocksdb to 0.12.3, using RockDB 6.1.2
* Bump bitcoin crate to 0.21 (@MichelKansou)

# 0.7.1 (27 July 2019)

* Allow stopping bulk indexing via SIGINT/SIGTERM
* Cache list of transaction IDs for blocks (@dagurval)

# 0.7.0 (13 June 2019)

* Support Bitcoin Core 0.18
* Build with LTO
* Allow building with latest Rust (via feature flag)
* Use iterators instead of returning vectors (@Kixunil)
* Use atomics instead of `Mutex<u64>` (@Kixunil)
* Better handling invalid blocks (@azuchi)

# 0.6.2 (17 May 2019)

* Support Rust 1.32 (for Debian)

# 0.6.1 (9 May 2019)

* Fix crash during initial sync
* Switch to `signal-hook` crate

# 0.6.0 (29 Apr 2019)

* Update to Rust 1.34
* Prefix Prometheus metrics with 'electrs_'
* Update RocksDB crate to 0.12.1
* Update Bitcoin crate to 0.18
* Support latest bitcoind mempool entry vsize field name
* Fix "chain-trimming" reorgs
* Serve by default on IPv4 localhost

# 0.5.0 (3 Mar 2019)

* Limit query results, to prevent RPC server to get stuck (see `--txid-limit` flag)
* Update RocksDB crate to 0.11
* Update Bitcoin crate to 0.17

# 0.4.3 (23 Dec 2018)

* Support Rust 2018 edition (1.31)
* Upgrade to Electrum protocol 1.4 (from 1.2)
* Let server banner be configurable via command-line flag
* Improve query.get_merkle_proof() performance

# 0.4.2 (22 Nov 2018)

* Update to rust-bitcoin 0.15.1
* Use bounded LRU cache for transaction retrieval
* Support 'server.ping' and partially 'blockchain.block.header' Electrum RPC

# 0.4.1 (14 Oct 2018)

* Don't run full compaction after initial import is over (when using JSONRPC)

# 0.4.0 (22 Sep 2018)

* Optimize for low-memory systems by using different RocksDB settings
* Rename `--skip_bulk_import` flag to `--jsonrpc-import`

# 0.3.2 (14 Sep 2018)

* Optimize block headers processing during startup
* Handle TCP disconnections during long RPCs
* Use # of CPUs for bulk indexing threads
* Update rust-bitcoin to 0.14
* Optimize block headers processing during startup


# 0.3.1 (20 Aug 2018)

* Reconnect to bitcoind only on transient errors
* Poll mempool after transaction broadcasting

# 0.3.0 (14 Aug 2018)

* Optimize for low-memory systems
* Improve compaction performance
* Handle disconnections from bitcoind by retrying
* Make `blk*.dat` ingestion more robust
* Support regtest network
* Support more Electrum RPC methods
* Export more Prometheus metrics (CPU, RAM, file descriptors)
* Add `scripts/run.sh` for building and running `electrs`
* Add some Python tools (as API usage examples)
* Change default Prometheus monitoring ports

# 0.2.0 (14 Jul 2018)

* Allow specifying custom bitcoind data directory
* Allow specifying JSONRPC cookie from commandline
* Improve initial bulk indexing performance
* Support 32-bit systems

# 0.1.0 (2 Jul 2018)

* Announcement: https://lists.linuxfoundation.org/pipermail/bitcoin-dev/2018-July/016190.html
* Published to https://crates.io/electrs and https://docs.rs/electrs<|MERGE_RESOLUTION|>--- conflicted
+++ resolved
@@ -1,5 +1,3 @@
-<<<<<<< HEAD
-=======
 # 0.8.3 (30 Jan 2020)
 
 * Fix memory leak (@champo)
@@ -13,7 +11,6 @@
 * Allow setting `--cookie-file` path via configuration (@Kixunil)
 * Bump rust-rocksdb to 0.13.0, using RockDB 6.2.4
 
->>>>>>> 366dfa02
 # 0.8.0 (28 Oct 2019)
 
 * Use `configure_me` instead of `clap` to support config files, environment variables and man pages (@Kixunil)
