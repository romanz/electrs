--- conflicted
+++ resolved
@@ -16,12 +16,8 @@
 Since it runs on the user's own machine, there is no need for the wallet to communicate with external Electrum servers,
 thus preserving the privacy of the user's addresses and balances.
 
-<<<<<<< HEAD
-=======
 [BTC Prague 2024 dev/hack/day](https://btcprague.com/dev-hack-day/) slides are here: https://bit.ly/electrs
 
-
->>>>>>> 7de627e4
 ## Usage
 
 **Please prefer to use OUR usage guide!**
